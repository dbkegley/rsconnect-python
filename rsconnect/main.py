--- conflicted
+++ resolved
@@ -405,7 +405,6 @@
         click.secho(
             "    Warning: the existing manifest.json file will not be used or considered.",
             fg="yellow",
-<<<<<<< HEAD
         )
 
 
@@ -435,8 +434,6 @@
             "    Warning: The deployment directory appears to be a python virtual environment.\n"
             "             Excluding the 'bin' and 'lib' directories..",
             fg="yellow",
-=======
->>>>>>> 95b1e9df
         )
 
 
@@ -606,11 +603,7 @@
     "-C",
     is_flag=True,
     hidden=True,
-<<<<<<< HEAD
     help="Use Conda to deploy (requires Connect version 1.8.2 or later)",
-=======
- help="Use Conda to deploy (requires RStudio Connect version 1.8.2 or later)",
->>>>>>> 95b1e9df
 )
 @click.option(
     "--force-generate",
@@ -1111,11 +1104,7 @@
     "-C",
     is_flag=True,
     hidden=True,
-<<<<<<< HEAD
     help="Use Conda to deploy (requires Connect version 1.8.2 or later)",
-=======
-help="Use Conda to deploy (requires RStudio Connect version 1.8.2 or later)",
->>>>>>> 95b1e9df
 )
 @click.option(
     "--force-generate",
