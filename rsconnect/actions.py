--- conflicted
+++ resolved
@@ -517,14 +517,9 @@
         conda_mode=conda_mode,
         force_generate=force_generate,
     )
-<<<<<<< HEAD
-    bundle = create_notebook_deployment_bundle(file_name, extra_files, app_mode, python, environment)
-=======
-    python, environment = get_python_env_info(file_name, python, conda_mode=conda_mode, force_generate=force_generate,)
     bundle = create_notebook_deployment_bundle(
         file_name, extra_files, app_mode, python, environment, hide_all_input, hide_tagged_input
     )
->>>>>>> 9515042e
     return _finalize_deploy(
         connect_server,
         app_store,
@@ -1210,18 +1205,14 @@
 
 
 def create_notebook_deployment_bundle(
-<<<<<<< HEAD
     file_name,
     extra_files,
     app_mode,
     python,
     environment,
     extra_files_need_validating=True,
-=======
-    file_name, extra_files, app_mode, python, environment, extra_files_need_validating=True,
     hide_all_input=None,
     hide_tagged_input=None,
->>>>>>> 9515042e
 ):
     """
     Create an in-memory bundle, ready to deploy.
@@ -1233,7 +1224,7 @@
     :param environment: environmental information.
     :param extra_files_need_validating: a flag indicating whether the list of extra
     :param hide_all_input: if True, will hide all input cells when rendering output
-    :param hide_tagged_input: If True, will hide input code cells with the 'hide_input' tag when rendering output    
+    :param hide_tagged_input: If True, will hide input code cells with the 'hide_input' tag when rendering output
     files should be validated or not.  Part of validating includes qualifying each
     with the parent directory of the notebook file.  If you provide False here, make
     sure the names are properly qualified first.
@@ -1346,17 +1337,21 @@
     :param force: if True, forces the environment file to be written. even if it
     already exists.
     :param hide_all_input: if True, will hide all input cells when rendering output
-    :param hide_tagged_input: If True, will hide input code cells with the 'hide_input' tag when rendering output    
+    :param hide_tagged_input: If True, will hide input code cells with the 'hide_input' tag when rendering output
     :return:
     """
     if (
-        not write_notebook_manifest_json(entry_point_file, environment, app_mode, extra_files, hide_all_input, hide_tagged_input)
+        not write_notebook_manifest_json(
+            entry_point_file, environment, app_mode, extra_files, hide_all_input, hide_tagged_input
+        )
         or force
     ):
         write_environment_file(environment, dirname(entry_point_file))
 
 
-def write_notebook_manifest_json(entry_point_file, environment, app_mode, extra_files, hide_all_input, hide_tagged_input):
+def write_notebook_manifest_json(
+    entry_point_file, environment, app_mode, extra_files, hide_all_input, hide_tagged_input
+):
     """
     Creates and writes a manifest.json file for the given entry point file.  If
     the application mode is not provided, an attempt will be made to resolve one
@@ -1370,7 +1365,7 @@
     portion of the entry point file name will be used to derive one.
     :param extra_files: any extra files that should be included in the manifest.
     :param hide_all_input: if True, will hide all input cells when rendering output
-    :param hide_tagged_input: If True, will hide input code cells with the 'hide_input' tag when rendering output    
+    :param hide_tagged_input: If True, will hide input code cells with the 'hide_input' tag when rendering output
     :return: whether or not the environment file (requirements.txt, environment.yml,
     etc.) that goes along with the manifest exists.
     """
